{
  "name": "gtoken",
  "version": "7.1.0",
  "description": "Node.js Google Authentication Service Account Tokens",
  "main": "./build/cjs/src/index.cjs",
  "type": "module",
  "types": "./build/cjs/src/index.d.ts",
  "engines": {
<<<<<<< HEAD
    "node": ">=18.0.0"
=======
    "node": ">=18"
>>>>>>> 7ece46d2
  },
  "repository": "google/node-gtoken",
  "scripts": {
    "lint": "gts check",
    "clean": "rm -rf build",
    "fix": "gts fix",
    "compile:esm": "tsc -p ./tsconfig.esm.json",
    "compile:cjs": "tsc -p ./tsconfig.json && npm run babel",
    "compile": "npm run compile:esm && npm run compile:cjs",
    "prepare": "npm run compile",
    "pretest": "npm run compile",
    "presystem-test": "npm run compile",
    "system-test:cjs": "mocha build/cjs/system-test --timeout 600000",
    "system-test:esm": "mocha build/esm/system-test --timeout 600000 --experimental-modules",
    "system-test": "npm run system-test:esm && npm run system-test:cjs",
    "test:cjs": "c8 mocha --timeout=5000 build/cjs/test",
    "test:esm": "c8 mocha build/esm/test --loader=esmock",
    "test": "npm run test:esm && npm run test:cjs",
    "docs": "jsdoc -c .jsdoc.js",
    "predocs-test": "npm run docs",
    "prelint": "cd samples; npm link ../; npm install",
    "precompile": "rm -rf build",
    "babel": "babel esm --out-dir build/cjs --ignore \"esm/**/*.d.ts\" --extensions \".ts\" --out-file-extension .cjs --copy-files"
  },
  "exports": {
    ".": {
      "import": {
        "types": "./build/esm/src/index.d.ts",
        "default": "./build/esm/src/index.js"
      },
      "require": {
        "types": "./build/cjs/src/index.d.ts",
        "default": "./build/cjs/src/index.cjs"
      }
    }
  },
  "keywords": [
    "google",
    "service",
    "account",
    "api",
    "token",
    "api",
    "auth"
  ],
  "author": {
    "name": "Google, LLC"
  },
  "license": "MIT",
  "dependencies": {
    "gaxios": "^6.7.1",
    "jws": "^4.0.0"
  },
  "devDependencies": {
    "@babel/cli": "^7.23.0",
    "@babel/core": "^7.23.0",
    "@babel/plugin-proposal-private-methods": "^7.18.6",
<<<<<<< HEAD
    "@babel/preset-env": "^7.22.20",
    "@babel/preset-typescript": "^7.23.0",
    "@types/jws": "^3.1.0",
    "@types/mocha": "^9.0.0",
    "@types/node": "^20.0.0",
    "babel-plugin-replace-import-extension": "^1.1.4",
    "c8": "^9.0.0",
    "cheerio": "1.0.0-rc.12",
    "esmock": "^2.6.9",
    "gapic-tools": "^0.4.6",
    "gts": "^5.0.0",
    "jsdoc": "^4.0.0",
    "jsdoc-fresh": "^3.0.0",
    "jsdoc-region-tag": "^3.0.0",
    "linkinator": "^3.0.0",
    "mocha": "^9.2.2",
    "nock": "^13.0.0",
    "pack-n-play": "^2.0.3",
    "pdfmake": "0.2.12",
    "proxyquire": "^2.1.3",
    "typescript": "^5.1.6"
=======
    "@types/jws": "^3.2.10",
    "@types/mocha": "^10.0.9",
    "@types/node": "^22.9.0",
    "c8": "^10.1.2",
    "cheerio": "^1.0.0",
    "gts": "^6.0.2",
    "jsdoc": "^4.0.4",
    "jsdoc-fresh": "^3.0.0",
    "jsdoc-region-tag": "^3.0.0",
    "linkinator": "^6.1.2",
    "mocha": "^10.8.2",
    "nock": "^13.5.6",
    "pdfmake": "^0.2.15",
    "typescript": "^5.6.3"
>>>>>>> 7ece46d2
  },
  "files": [
    "build/esm",
    "build/cjs",
    "!build/cjs/system-test",
    "!build/esm/system-test",
    "!build/cjs/test",
    "!build/esm/test",
    "!build/esm/**/*.map",
    "!build/cjs/**/*.map"
  ]
}<|MERGE_RESOLUTION|>--- conflicted
+++ resolved
@@ -6,11 +6,7 @@
   "type": "module",
   "types": "./build/cjs/src/index.d.ts",
   "engines": {
-<<<<<<< HEAD
-    "node": ">=18.0.0"
-=======
     "node": ">=18"
->>>>>>> 7ece46d2
   },
   "repository": "google/node-gtoken",
   "scripts": {
@@ -68,34 +64,13 @@
     "@babel/cli": "^7.23.0",
     "@babel/core": "^7.23.0",
     "@babel/plugin-proposal-private-methods": "^7.18.6",
-<<<<<<< HEAD
     "@babel/preset-env": "^7.22.20",
     "@babel/preset-typescript": "^7.23.0",
-    "@types/jws": "^3.1.0",
-    "@types/mocha": "^9.0.0",
-    "@types/node": "^20.0.0",
     "babel-plugin-replace-import-extension": "^1.1.4",
-    "c8": "^9.0.0",
-    "cheerio": "1.0.0-rc.12",
-    "esmock": "^2.6.9",
-    "gapic-tools": "^0.4.6",
-    "gts": "^5.0.0",
-    "jsdoc": "^4.0.0",
-    "jsdoc-fresh": "^3.0.0",
-    "jsdoc-region-tag": "^3.0.0",
-    "linkinator": "^3.0.0",
-    "mocha": "^9.2.2",
-    "nock": "^13.0.0",
-    "pack-n-play": "^2.0.3",
-    "pdfmake": "0.2.12",
-    "proxyquire": "^2.1.3",
-    "typescript": "^5.1.6"
-=======
     "@types/jws": "^3.2.10",
     "@types/mocha": "^10.0.9",
     "@types/node": "^22.9.0",
     "c8": "^10.1.2",
-    "cheerio": "^1.0.0",
     "gts": "^6.0.2",
     "jsdoc": "^4.0.4",
     "jsdoc-fresh": "^3.0.0",
@@ -105,7 +80,6 @@
     "nock": "^13.5.6",
     "pdfmake": "^0.2.15",
     "typescript": "^5.6.3"
->>>>>>> 7ece46d2
   },
   "files": [
     "build/esm",
